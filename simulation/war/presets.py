"""Preset configurations for the war simulation."""
from __future__ import annotations

DEFAULT_SIM_PARAMS = {
    "dispersion": 200.0,
    "unit_size": 5,
    "soldiers_per_dot": 5,
    "bodyguard_size": 5,
    "vision_radius_m": 100.0,
    "movement_blocking": True,
<<<<<<< HEAD
    "city_influence_radius": 50,
=======
    # Interval in seconds between automatic builder spawns per nation
    "builder_spawn_interval": 0.0,
>>>>>>> 16e730f8
}

RIVER_WIDTH_PRESETS = [(2, 5), (4, 8), (8, 14)]
MOUNTAIN_PRESETS = [
    {"total_area_pct": 5, "threshold": 0.75},
    {"total_area_pct": 10, "threshold": 0.65},
    {"total_area_pct": 20, "threshold": 0.55},
]
FOREST_LAYOUTS = [
    {"total_area_pct": 10, "clusters": 6, "cluster_spread": 0.6},
    {"total_area_pct": 30, "clusters": 2, "cluster_spread": 0.2},
]<|MERGE_RESOLUTION|>--- conflicted
+++ resolved
@@ -8,12 +8,12 @@
     "bodyguard_size": 5,
     "vision_radius_m": 100.0,
     "movement_blocking": True,
-<<<<<<< HEAD
+
     "city_influence_radius": 50,
-=======
+
     # Interval in seconds between automatic builder spawns per nation
     "builder_spawn_interval": 0.0,
->>>>>>> 16e730f8
+
 }
 
 RIVER_WIDTH_PRESETS = [(2, 5), (4, 8), (8, 14)]
